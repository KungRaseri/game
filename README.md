--- conflicted
+++ resolved
@@ -1,11 +1,7 @@
 # Fantasy Shop Keeper
 *An idle dungeon crawler and shop management game*
 
-<<<<<<< HEAD
 [![Build Status](https://github.com/KungRaseri/game/actions/workflows/dotnet.yml/badge.svg)](https://github.com/KungRaseri/game/actions)
-=======
-[![Build Status](https://github.com/KungRaseri/game/actions/workflows/ci.yml/badge.svg)](https://github.com/KungRaseri/game/actions)
->>>>>>> 557b49c6
 [![Test Coverage](https://img.shields.io/badge/coverage-95%2B-brightgreen)](https://github.com/KungRaseri/game/actions)
 [![Tests](https://img.shields.io/badge/tests-1568%20passing-brightgreen)](https://github.com/KungRaseri/game/actions)
 
@@ -26,12 +22,46 @@
 ### Prerequisites
 - .NET 8.0 SDK
 - Godot 4.5
+- .NET 8.0 SDK
+- Godot 4.5
 
+### Setup
 ### Setup
 ```bash
 git clone https://github.com/KungRaseri/game.git
 cd game
 dotnet build Game.sln
+dotnet test
+```
+
+Open `project.godot` in Godot 4.5 to run the game.
+
+## 📖 Documentation
+
+**📚 [Complete Documentation Wiki](docs/Home.md)** - Your main resource for all project information
+
+### Essential Docs
+- **[Game Concept & Features](docs/Game-Concept.md)** - What we're building
+- **[Development Milestones](docs/Development-Milestones.md)** - Project roadmap and current status
+- **[Architecture Overview](docs/technical/Architecture.md)** - System design and code organization
+- **[Getting Started Guide](docs/technical/Getting-Started.md)** - Development setup and workflows
+
+### For Developers
+- **[Coding Standards](docs/technical/Godot-Best-Practices.md)** - C# and Godot conventions
+- **[CQS Patterns](docs/examples/cqs-patterns.md)** - Command/Query examples
+- **[Testing Strategy](docs/technical/Testing.md)** - How we ensure quality
+
+## 🏗️ Project Status
+
+**Current**: 🚀 Ready for Milestone 5 (Final Integration & Polish)
+
+- ✅ **Milestone 1**: Combat & Adventure System (Complete)
+- ✅ **Milestone 2**: Material Collection & Inventory (Complete)  
+- ✅ **Milestone 3**: Crafting System (Complete)
+- 🚧 **Milestone 4**: Shop Management & Customer AI (Nearly Complete)
+- 🚀 **Milestone 5**: Integration & Polish (Ready to Start)
+
+**Stats**: 1568 tests passing • 95%+ coverage • Comprehensive CQS architecture
 dotnet test
 ```
 
@@ -70,7 +100,12 @@
 2. Check [Current Issues](https://github.com/KungRaseri/game/issues)
 3. Follow our [Code Standards](docs/technical/Godot-Best-Practices.md)
 4. Ensure tests pass: `dotnet test`
+1. Read the [Development Workflow](docs/technical/Development-Workflow.md)
+2. Check [Current Issues](https://github.com/KungRaseri/game/issues)
+3. Follow our [Code Standards](docs/technical/Godot-Best-Practices.md)
+4. Ensure tests pass: `dotnet test`
 
 ## 📄 License
 
+MIT License - see [LICENSE](LICENSE) for details.
 MIT License - see [LICENSE](LICENSE) for details.