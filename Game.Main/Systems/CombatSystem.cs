using System;
using System.Collections.Generic;
using Game.Main.Models;

namespace Game.Main.Systems;

/// <summary>
/// Manages combat between adventurers and monsters with health-based auto-combat
/// </summary>
<<<<<<< HEAD
    public class CombatSystem
    {
        private readonly Queue<CombatEntityStats> _monsters;
        private CombatEntityStats? _currentAdventurer;
        private CombatEntityStats? _currentMonster;
        private AdventurerState _state;
        
        // Accumulated fractional damage to handle low DPS properly
        private float _accumulatedAdventurerDamage = 0f;
        private float _accumulatedMonsterDamage = 0f;        public AdventurerState State 
        { 
            get => _state;
            private set 
            {
                _state = value;
                StateChanged?.Invoke(_state);
            }
=======
public class CombatSystem
{
    private readonly Queue<CombatEntityStats> _monsters;
    private CombatEntityStats? _currentAdventurer;
    private CombatEntityStats? _currentMonster;
    private AdventurerState _state;
    private DateTime _lastUpdateTime;

    public AdventurerState State 
    { 
        get => _state;
        private set 
        {
            _state = value;
            StateChanged?.Invoke(_state);
>>>>>>> cfb0d18e
        }
    }

    public CombatEntityStats? CurrentAdventurer => _currentAdventurer;
    public CombatEntityStats? CurrentMonster => _currentMonster;
    public bool IsInCombat => State == AdventurerState.Fighting;
    public bool HasMonstersRemaining => _monsters.Count > 0 || _currentMonster?.IsAlive == true;

    public event Action<AdventurerState>? StateChanged;
    public event Action<string>? CombatLogUpdated;
    public event Action<CombatEntityStats>? MonsterDefeated;
    public event Action? ExpeditionCompleted;

    public CombatSystem()
    {
        _monsters = new Queue<CombatEntityStats>();
        State = AdventurerState.Idle;
        _lastUpdateTime = DateTime.Now;
    }

    /// <summary>
    /// Starts an expedition with the given adventurer against a list of monsters
    /// </summary>
    public void StartExpedition(CombatEntityStats adventurer, IEnumerable<CombatEntityStats> monsters)
    {
        if (State != AdventurerState.Idle)
            throw new InvalidOperationException("Cannot start expedition while adventurer is busy");

        _currentAdventurer = adventurer ?? throw new ArgumentNullException(nameof(adventurer));
        
        _monsters.Clear();
        foreach (var monster in monsters)
        {
<<<<<<< HEAD
            _monsters = new Queue<CombatEntityStats>();
            State = AdventurerState.Idle;
=======
            _monsters.Enqueue(monster);
>>>>>>> cfb0d18e
        }

        State = AdventurerState.Traveling;
        LogMessage($"Adventurer begins expedition with {_monsters.Count} monsters to face");
        
        // Start combat with first monster
        StartNextFight();
    }

    /// <summary>
    /// Updates combat state and processes damage over time
    /// </summary>
    public void Update()
    {
        var currentTime = DateTime.Now;
        var deltaTime = (float)(currentTime - _lastUpdateTime).TotalSeconds;
        _lastUpdateTime = currentTime;

<<<<<<< HEAD
            // Reset accumulated damage for new expedition
            _accumulatedAdventurerDamage = 0f;
            _accumulatedMonsterDamage = 0f;

            State = AdventurerState.Traveling;
            LogMessage($"Adventurer begins expedition with {_monsters.Count} monsters to face");
            
            // Start combat with first monster
            StartNextFight();
=======
        switch (State)
        {
            case AdventurerState.Fighting:
                ProcessCombat(deltaTime);
                break;
            case AdventurerState.Regenerating:
                ProcessRegeneration(deltaTime);
                break;
>>>>>>> cfb0d18e
        }
    }

    /// <summary>
    /// Updates combat state and processes damage over time with fixed time step
    /// </summary>
    public void Update(float fixedDeltaTime)
    {
        switch (State)
        {
<<<<<<< HEAD
            Update(1.0f); // Default to 1 second for backward compatibility
        }

        /// <summary>
        /// Updates combat state and processes damage over time with fixed time step
        /// </summary>
        public void Update(float fixedDeltaTime)
        {
            switch (State)
            {
                case AdventurerState.Fighting:
                    ProcessCombat(fixedDeltaTime);
                    break;
                case AdventurerState.Regenerating:
                    ProcessRegeneration(fixedDeltaTime);
                    break;
            }
=======
            case AdventurerState.Fighting:
                ProcessCombat(fixedDeltaTime);
                break;
            case AdventurerState.Regenerating:
                ProcessRegeneration(fixedDeltaTime);
                break;
>>>>>>> cfb0d18e
        }
    }

    private void StartNextFight()
    {
        if (_currentAdventurer == null) return;

<<<<<<< HEAD
            if (_monsters.Count > 0)
            {
                _currentMonster = _monsters.Dequeue();
                _currentMonster.Died += OnMonsterDied;
                State = AdventurerState.Fighting;
                
                // Reset accumulated damage for new fight
                _accumulatedAdventurerDamage = 0f;
                _accumulatedMonsterDamage = 0f;
                
                LogMessage($"Combat begins against {_currentMonster.Name}!");
            }
            else
            {
                // All monsters defeated
                State = AdventurerState.Regenerating;
                LogMessage("All monsters defeated! Adventurer returns victorious!");
                ExpeditionCompleted?.Invoke();
            }
=======
        if (_monsters.Count > 0)
        {
            _currentMonster = _monsters.Dequeue();
            _currentMonster.Died += OnMonsterDied;
            State = AdventurerState.Fighting;
            LogMessage($"Combat begins against {_currentMonster.Name}!");
>>>>>>> cfb0d18e
        }
        else
        {
<<<<<<< HEAD
            if (_currentAdventurer == null || _currentMonster == null)
            {
                // If we're missing entities but still in fighting state, transition appropriately
                if (State == AdventurerState.Fighting)
                {
                    if (_monsters.Count > 0)
                    {
                        StartNextFight();
                    }
                    else
                    {
                        State = AdventurerState.Regenerating;
                        LogMessage("Combat ended - adventurer returns!");
                        ExpeditionCompleted?.Invoke();
                    }
                }
                return;
            }

            // Check if adventurer should retreat
            if (_currentAdventurer.ShouldRetreat)
            {
                State = AdventurerState.Retreating;
                LogMessage($"Adventurer retreats at {_currentAdventurer.HealthPercentage:P0} health!");
                ExpeditionCompleted?.Invoke();
                return;
            }

            // Store local references to prevent race conditions
            var currentAdventurer = _currentAdventurer;
            var currentMonster = _currentMonster;
            
            // Double-check that they're still valid after storing references
            if (currentAdventurer == null || currentMonster == null)
            {
                return;
            }

            // Apply damage over time with proper fractional damage accumulation
            _accumulatedAdventurerDamage += currentAdventurer.DamagePerSecond * deltaTime;
            _accumulatedMonsterDamage += currentMonster.DamagePerSecond * deltaTime;
            
            // Apply accumulated damage when it reaches at least 1 point
            var adventurerDamage = (int)_accumulatedAdventurerDamage;
            var monsterDamage = (int)_accumulatedMonsterDamage;
            
            if (adventurerDamage > 0)
            {
                _accumulatedAdventurerDamage -= adventurerDamage;
                currentMonster.TakeDamage(adventurerDamage);
            }

            // Check if monster was alive before damage and apply counter-damage
            var monsterWasAlive = currentMonster.IsAlive;
            
            if (monsterWasAlive && monsterDamage > 0 && currentAdventurer.IsAlive)
            {
                _accumulatedMonsterDamage -= monsterDamage;
                currentAdventurer.TakeDamage(monsterDamage);
                
                // Check if adventurer died
                if (!currentAdventurer.IsAlive)
                {
                    State = AdventurerState.Retreating;
                    LogMessage("Adventurer has fallen! Emergency retreat!");
                    ExpeditionCompleted?.Invoke();
                }
            }
=======
            // All monsters defeated
            State = AdventurerState.Regenerating;
            LogMessage("All monsters defeated! Adventurer returns victorious!");
            ExpeditionCompleted?.Invoke();
        }
    }

    private void ProcessCombat(float deltaTime)
    {
        if (_currentAdventurer == null || _currentMonster == null) return;

        // Check if adventurer should retreat
        if (_currentAdventurer.ShouldRetreat)
        {
            State = AdventurerState.Retreating;
            LogMessage($"Adventurer retreats at {_currentAdventurer.HealthPercentage:P0} health!");
            ExpeditionCompleted?.Invoke();
            return;
>>>>>>> cfb0d18e
        }

        // Apply damage over time
        var adventurerDamage = (int)(_currentAdventurer.DamagePerSecond * deltaTime);
        var monsterDamage = (int)(_currentMonster.DamagePerSecond * deltaTime);

        _currentMonster.TakeDamage(adventurerDamage);
        
        if (_currentMonster.IsAlive)
        {
            _currentAdventurer.TakeDamage(monsterDamage);
            
            // Check if adventurer died
            if (!_currentAdventurer.IsAlive)
            {
                State = AdventurerState.Retreating;
                LogMessage("Adventurer has fallen! Emergency retreat!");
                ExpeditionCompleted?.Invoke();
            }
        }
    }

    private void ProcessRegeneration(float deltaTime)
    {
        if (_currentAdventurer == null) return;

        _currentAdventurer.RegenerateHealth();
        
        // Check if fully healed or enough time has passed
        if (_currentAdventurer.CurrentHealth == _currentAdventurer.MaxHealth)
        {
<<<<<<< HEAD
            LogMessage($"{monster.Name} defeated!");
            MonsterDefeated?.Invoke(monster);
            
            if (monster == _currentMonster)
            {
                _currentMonster.Died -= OnMonsterDied;
                _currentMonster = null;
                
                // Immediately start next fight to avoid state inconsistencies
                StartNextFight();
            }
=======
            State = AdventurerState.Idle;
            LogMessage("Adventurer has fully recovered and is ready for another expedition");
>>>>>>> cfb0d18e
        }
    }

    private void OnMonsterDied(CombatEntityStats monster)
    {
        LogMessage($"{monster.Name} defeated!");
        MonsterDefeated?.Invoke(monster);
        
        if (monster == _currentMonster)
        {
            _currentMonster.Died -= OnMonsterDied;
            _currentMonster = null;
            StartNextFight();
        }
    }

    private void LogMessage(string message)
    {
        CombatLogUpdated?.Invoke($"[{DateTime.Now:HH:mm:ss}] {message}");
    }

    /// <summary>
    /// Forces the adventurer to retreat immediately
    /// </summary>
    public void ForceRetreat()
    {
        if (State == AdventurerState.Fighting || State == AdventurerState.Traveling)
        {
            State = AdventurerState.Retreating;
            LogMessage("Forced retreat initiated!");
            ExpeditionCompleted?.Invoke();
        }
    }

    /// <summary>
    /// Resets the combat system to idle state
    /// </summary>
    public void Reset()
    {
        _monsters.Clear();
        _currentMonster = null;
        _currentAdventurer = null;
        State = AdventurerState.Idle;
    }
}<|MERGE_RESOLUTION|>--- conflicted
+++ resolved
@@ -7,7 +7,6 @@
 /// <summary>
 /// Manages combat between adventurers and monsters with health-based auto-combat
 /// </summary>
-<<<<<<< HEAD
     public class CombatSystem
     {
         private readonly Queue<CombatEntityStats> _monsters;
@@ -25,25 +24,7 @@
                 _state = value;
                 StateChanged?.Invoke(_state);
             }
-=======
-public class CombatSystem
-{
-    private readonly Queue<CombatEntityStats> _monsters;
-    private CombatEntityStats? _currentAdventurer;
-    private CombatEntityStats? _currentMonster;
-    private AdventurerState _state;
-    private DateTime _lastUpdateTime;
-
-    public AdventurerState State 
-    { 
-        get => _state;
-        private set 
-        {
-            _state = value;
-            StateChanged?.Invoke(_state);
->>>>>>> cfb0d18e
-        }
-    }
+        }
 
     public CombatEntityStats? CurrentAdventurer => _currentAdventurer;
     public CombatEntityStats? CurrentMonster => _currentMonster;
@@ -55,12 +36,11 @@
     public event Action<CombatEntityStats>? MonsterDefeated;
     public event Action? ExpeditionCompleted;
 
-    public CombatSystem()
-    {
-        _monsters = new Queue<CombatEntityStats>();
-        State = AdventurerState.Idle;
-        _lastUpdateTime = DateTime.Now;
-    }
+        public CombatSystem()
+        {
+            _monsters = new Queue<CombatEntityStats>();
+            State = AdventurerState.Idle;
+        }
 
     /// <summary>
     /// Starts an expedition with the given adventurer against a list of monsters
@@ -70,18 +50,17 @@
         if (State != AdventurerState.Idle)
             throw new InvalidOperationException("Cannot start expedition while adventurer is busy");
 
-        _currentAdventurer = adventurer ?? throw new ArgumentNullException(nameof(adventurer));
-        
-        _monsters.Clear();
-        foreach (var monster in monsters)
-        {
-<<<<<<< HEAD
-            _monsters = new Queue<CombatEntityStats>();
-            State = AdventurerState.Idle;
-=======
-            _monsters.Enqueue(monster);
->>>>>>> cfb0d18e
-        }
+            _currentAdventurer = adventurer ?? throw new ArgumentNullException(nameof(adventurer));
+            
+            _monsters.Clear();
+            foreach (var monster in monsters)
+            {
+                _monsters.Enqueue(monster);
+            }
+
+            // Reset accumulated damage for new expedition
+            _accumulatedAdventurerDamage = 0f;
+            _accumulatedMonsterDamage = 0f;
 
         State = AdventurerState.Traveling;
         LogMessage($"Adventurer begins expedition with {_monsters.Count} monsters to face");
@@ -90,46 +69,11 @@
         StartNextFight();
     }
 
-    /// <summary>
-    /// Updates combat state and processes damage over time
-    /// </summary>
-    public void Update()
-    {
-        var currentTime = DateTime.Now;
-        var deltaTime = (float)(currentTime - _lastUpdateTime).TotalSeconds;
-        _lastUpdateTime = currentTime;
-
-<<<<<<< HEAD
-            // Reset accumulated damage for new expedition
-            _accumulatedAdventurerDamage = 0f;
-            _accumulatedMonsterDamage = 0f;
-
-            State = AdventurerState.Traveling;
-            LogMessage($"Adventurer begins expedition with {_monsters.Count} monsters to face");
-            
-            // Start combat with first monster
-            StartNextFight();
-=======
-        switch (State)
-        {
-            case AdventurerState.Fighting:
-                ProcessCombat(deltaTime);
-                break;
-            case AdventurerState.Regenerating:
-                ProcessRegeneration(deltaTime);
-                break;
->>>>>>> cfb0d18e
-        }
-    }
-
-    /// <summary>
-    /// Updates combat state and processes damage over time with fixed time step
-    /// </summary>
-    public void Update(float fixedDeltaTime)
-    {
-        switch (State)
-        {
-<<<<<<< HEAD
+        /// <summary>
+        /// Updates combat state and processes damage over time
+        /// </summary>
+        public void Update()
+        {
             Update(1.0f); // Default to 1 second for backward compatibility
         }
 
@@ -147,14 +91,21 @@
                     ProcessRegeneration(fixedDeltaTime);
                     break;
             }
-=======
+        }
+
+    /// <summary>
+    /// Updates combat state and processes damage over time with fixed time step
+    /// </summary>
+    public void Update(float fixedDeltaTime)
+    {
+        switch (State)
+        {
             case AdventurerState.Fighting:
                 ProcessCombat(fixedDeltaTime);
                 break;
             case AdventurerState.Regenerating:
                 ProcessRegeneration(fixedDeltaTime);
                 break;
->>>>>>> cfb0d18e
         }
     }
 
@@ -162,7 +113,6 @@
     {
         if (_currentAdventurer == null) return;
 
-<<<<<<< HEAD
             if (_monsters.Count > 0)
             {
                 _currentMonster = _monsters.Dequeue();
@@ -182,18 +132,10 @@
                 LogMessage("All monsters defeated! Adventurer returns victorious!");
                 ExpeditionCompleted?.Invoke();
             }
-=======
-        if (_monsters.Count > 0)
-        {
-            _currentMonster = _monsters.Dequeue();
-            _currentMonster.Died += OnMonsterDied;
-            State = AdventurerState.Fighting;
-            LogMessage($"Combat begins against {_currentMonster.Name}!");
->>>>>>> cfb0d18e
-        }
-        else
-        {
-<<<<<<< HEAD
+        }
+
+        private void ProcessCombat(float deltaTime)
+        {
             if (_currentAdventurer == null || _currentMonster == null)
             {
                 // If we're missing entities but still in fighting state, transition appropriately
@@ -213,14 +155,14 @@
                 return;
             }
 
-            // Check if adventurer should retreat
-            if (_currentAdventurer.ShouldRetreat)
-            {
-                State = AdventurerState.Retreating;
-                LogMessage($"Adventurer retreats at {_currentAdventurer.HealthPercentage:P0} health!");
-                ExpeditionCompleted?.Invoke();
-                return;
-            }
+        // Check if adventurer should retreat
+        if (_currentAdventurer.ShouldRetreat)
+        {
+            State = AdventurerState.Retreating;
+            LogMessage($"Adventurer retreats at {_currentAdventurer.HealthPercentage:P0} health!");
+            ExpeditionCompleted?.Invoke();
+            return;
+        }
 
             // Store local references to prevent race conditions
             var currentAdventurer = _currentAdventurer;
@@ -262,47 +204,7 @@
                     ExpeditionCompleted?.Invoke();
                 }
             }
-=======
-            // All monsters defeated
-            State = AdventurerState.Regenerating;
-            LogMessage("All monsters defeated! Adventurer returns victorious!");
-            ExpeditionCompleted?.Invoke();
-        }
-    }
-
-    private void ProcessCombat(float deltaTime)
-    {
-        if (_currentAdventurer == null || _currentMonster == null) return;
-
-        // Check if adventurer should retreat
-        if (_currentAdventurer.ShouldRetreat)
-        {
-            State = AdventurerState.Retreating;
-            LogMessage($"Adventurer retreats at {_currentAdventurer.HealthPercentage:P0} health!");
-            ExpeditionCompleted?.Invoke();
-            return;
->>>>>>> cfb0d18e
-        }
-
-        // Apply damage over time
-        var adventurerDamage = (int)(_currentAdventurer.DamagePerSecond * deltaTime);
-        var monsterDamage = (int)(_currentMonster.DamagePerSecond * deltaTime);
-
-        _currentMonster.TakeDamage(adventurerDamage);
-        
-        if (_currentMonster.IsAlive)
-        {
-            _currentAdventurer.TakeDamage(monsterDamage);
-            
-            // Check if adventurer died
-            if (!_currentAdventurer.IsAlive)
-            {
-                State = AdventurerState.Retreating;
-                LogMessage("Adventurer has fallen! Emergency retreat!");
-                ExpeditionCompleted?.Invoke();
-            }
-        }
-    }
+        }
 
     private void ProcessRegeneration(float deltaTime)
     {
@@ -313,7 +215,13 @@
         // Check if fully healed or enough time has passed
         if (_currentAdventurer.CurrentHealth == _currentAdventurer.MaxHealth)
         {
-<<<<<<< HEAD
+            State = AdventurerState.Idle;
+            LogMessage("Adventurer has fully recovered and is ready for another expedition");
+        }
+    }
+
+        private void OnMonsterDied(CombatEntityStats monster)
+        {
             LogMessage($"{monster.Name} defeated!");
             MonsterDefeated?.Invoke(monster);
             
@@ -325,25 +233,7 @@
                 // Immediately start next fight to avoid state inconsistencies
                 StartNextFight();
             }
-=======
-            State = AdventurerState.Idle;
-            LogMessage("Adventurer has fully recovered and is ready for another expedition");
->>>>>>> cfb0d18e
-        }
-    }
-
-    private void OnMonsterDied(CombatEntityStats monster)
-    {
-        LogMessage($"{monster.Name} defeated!");
-        MonsterDefeated?.Invoke(monster);
-        
-        if (monster == _currentMonster)
-        {
-            _currentMonster.Died -= OnMonsterDied;
-            _currentMonster = null;
-            StartNextFight();
-        }
-    }
+        }
 
     private void LogMessage(string message)
     {
